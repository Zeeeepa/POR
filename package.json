{
  "name": "message-queue-system",
  "version": "1.0.0",
  "description": "Robust message queue system with multiple queue types and persistence",
  "main": "src/models/MessageQueueSystem.js",
  "scripts": {

    "test": "jest",
    "start": "node src/server.js"
  },
  "dependencies": {
    "@octokit/auth-oauth-app": "^5.0.5",
    "@octokit/auth-oauth-user": "^2.1.1",
    "@octokit/rest": "^19.0.7",
    "ajv": "^8.12.0",
    "axios": "^1.4.0",
    "body-parser": "^1.20.2",
    "chart.js": "^4.3.0",
    "deepmerge": "^4.3.1",
    "dotenv": "^16.3.1",
    "ejs": "^3.1.9",
    "express": "^4.18.2",
    "fs-extra": "^11.1.1",
<<<<<<< HEAD
    "handlebars": "^4.7.7",
    "morgan": "^1.10.0",
    "moment": "^2.29.4",
    "ngrok": "^5.0.0-beta.2",
    "node-cache": "^5.1.2",
    "robotjs": "^0.6.0",
=======
    "path": "^0.12.7",
>>>>>>> 6b734d1b
    "uuid": "^9.0.0",
    "winston": "^3.10.0"
  },
  "devDependencies": {

    "jest": "^29.6.2"
  },
  "jest": {
    "testEnvironment": "node",
    "testTimeout": 10000
  }
}<|MERGE_RESOLUTION|>--- conflicted
+++ resolved
@@ -21,16 +21,8 @@
     "ejs": "^3.1.9",
     "express": "^4.18.2",
     "fs-extra": "^11.1.1",
-<<<<<<< HEAD
-    "handlebars": "^4.7.7",
-    "morgan": "^1.10.0",
-    "moment": "^2.29.4",
-    "ngrok": "^5.0.0-beta.2",
-    "node-cache": "^5.1.2",
-    "robotjs": "^0.6.0",
-=======
+
     "path": "^0.12.7",
->>>>>>> 6b734d1b
     "uuid": "^9.0.0",
     "winston": "^3.10.0"
   },
