{
  "name": "message-queue-system",
  "version": "1.0.0",
  "description": "Robust message queue system with multiple queue types and persistence",
  "main": "src/models/MessageQueueSystem.js",
  "scripts": {
<<<<<<< HEAD
    "start": "node src/server.js",
    "dev": "nodemon src/server.js",
    "test": "mocha test/**/*.test.js",
    "test:coverage": "nyc mocha test/**/*.test.js",
    "lint": "eslint src/**/*.js",
    "lint:fix": "eslint src/**/*.js --fix"
=======
    "test": "jest",
    "start": "node src/server.js"
>>>>>>> 85791709
  },
  "dependencies": {
    "@octokit/rest": "^19.0.7",
    "ajv": "^8.12.0",
    "axios": "^1.4.0",
    "body-parser": "^1.20.2",
    "chart.js": "^4.3.0",
    "deepmerge": "^4.3.1",
    "dotenv": "^16.3.1",
    "ejs": "^3.1.9",
    "express": "^4.18.2",
    "fs-extra": "^11.1.1",
    "path": "^0.12.7",
    "uuid": "^9.0.0",
    "winston": "^3.10.0"
  },
  "devDependencies": {
<<<<<<< HEAD
    "chai": "^4.3.7",
    "eslint": "^8.45.0",
    "eslint-config-standard": "^17.1.0",
    "eslint-plugin-import": "^2.27.5",
    "eslint-plugin-node": "^11.1.0",
    "eslint-plugin-promise": "^6.1.1",
    "jest": "^29.6.1",
    "mocha": "^10.2.0",
    "nodemon": "^3.0.1",
    "nyc": "^15.1.0",
    "sinon": "^15.2.0",
    "supertest": "^6.3.3"
=======
    "jest": "^29.6.2"
>>>>>>> 85791709
  },
  "jest": {
    "testEnvironment": "node",
    "testTimeout": 10000
  }
}<|MERGE_RESOLUTION|>--- conflicted
+++ resolved
@@ -4,17 +4,9 @@
   "description": "Robust message queue system with multiple queue types and persistence",
   "main": "src/models/MessageQueueSystem.js",
   "scripts": {
-<<<<<<< HEAD
-    "start": "node src/server.js",
-    "dev": "nodemon src/server.js",
-    "test": "mocha test/**/*.test.js",
-    "test:coverage": "nyc mocha test/**/*.test.js",
-    "lint": "eslint src/**/*.js",
-    "lint:fix": "eslint src/**/*.js --fix"
-=======
+
     "test": "jest",
     "start": "node src/server.js"
->>>>>>> 85791709
   },
   "dependencies": {
     "@octokit/rest": "^19.0.7",
@@ -32,22 +24,8 @@
     "winston": "^3.10.0"
   },
   "devDependencies": {
-<<<<<<< HEAD
-    "chai": "^4.3.7",
-    "eslint": "^8.45.0",
-    "eslint-config-standard": "^17.1.0",
-    "eslint-plugin-import": "^2.27.5",
-    "eslint-plugin-node": "^11.1.0",
-    "eslint-plugin-promise": "^6.1.1",
-    "jest": "^29.6.1",
-    "mocha": "^10.2.0",
-    "nodemon": "^3.0.1",
-    "nyc": "^15.1.0",
-    "sinon": "^15.2.0",
-    "supertest": "^6.3.3"
-=======
+
     "jest": "^29.6.2"
->>>>>>> 85791709
   },
   "jest": {
     "testEnvironment": "node",
