--- conflicted
+++ resolved
@@ -64,127 +64,6 @@
       </div>
     </div>
 
-<<<<<<< HEAD
-    <!-- Phase Configuration -->
-    <div class="phase-config-panel">
-      <h2>Phase Configuration</h2>
-      <div class="current-phase">
-        <h3>Current Phase: <span id="currentPhaseName">Not Started</span></h3>
-        <div class="phase-progress">
-          <div class="progress">
-            <div class="progress-bar" role="progressbar" style="width: 0%"></div>
-          </div>
-          <span class="progress-text">0/0 Features Complete</span>
-        </div>
-      </div>
-
-      <!-- Phase Controls -->
-      <div class="phase-controls">
-        <button id="startPhaseBtn" class="btn btn-primary">Start Phase</button>
-        <button id="pausePhaseBtn" class="btn btn-warning" disabled>Pause</button>
-        <button id="skipPhaseBtn" class="btn btn-secondary" disabled>Skip Phase</button>
-      </div>
-    </div>
-
-    <!-- Template Selection -->
-    <div class="template-selection">
-      <h3>Template Selection</h3>
-      <div class="template-filters">
-        <select id="templateCategory" class="form-select">
-          <option value="all">All Templates</option>
-          <option value="init">Initialization</option>
-          <option value="feature">Feature Development</option>
-          <option value="validation">Validation</option>
-          <option value="refinement">Refinement</option>
-        </select>
-        <input type="text" id="templateSearch" class="form-control" placeholder="Search templates...">
-      </div>
-      <div class="template-list" id="templateList">
-        <!-- Templates will be listed here -->
-      </div>
-    </div>
-
-    <!-- Message Queue -->
-    <div class="message-queue">
-      <h3>Message Queue</h3>
-      <div class="queue-stats">
-        <div class="stat-item">
-          <span class="stat-label">Queued:</span>
-          <span id="queuedCount" class="stat-value">0</span>
-        </div>
-        <div class="stat-item">
-          <span class="stat-label">In Progress:</span>
-          <span id="inProgressCount" class="stat-value">0</span>
-        </div>
-        <div class="stat-item">
-          <span class="stat-label">Completed:</span>
-          <span id="completedCount" class="stat-value">0</span>
-        </div>
-      </div>
-      <div class="queue-list" id="queueList">
-        <!-- Queue items will be listed here -->
-      </div>
-    </div>
-
-    <!-- Message History -->
-    <div class="message-history">
-      <h3>Message History</h3>
-      <div class="history-filters">
-        <select id="historyFilter" class="form-select">
-          <option value="all">All Messages</option>
-          <option value="success">Successful</option>
-          <option value="error">Failed</option>
-        </select>
-        <input type="text" id="historySearch" class="form-control" placeholder="Search history...">
-      </div>
-      <div class="history-list" id="historyList">
-        <!-- History items will be listed here -->
-      </div>
-    </div>
-  </div>
-
-  <!-- Template Preview Modal -->
-  <div id="templatePreviewModal" class="modal">
-    <div class="modal-content">
-      <h3>Template Preview</h3>
-      <div class="template-preview">
-        <h4 id="previewTemplateName"></h4>
-        <pre id="previewTemplateContent"></pre>
-      </div>
-      <div class="modal-actions">
-        <button id="useTemplateBtn" class="btn btn-primary">Use Template</button>
-        <button id="editTemplateBtn" class="btn btn-secondary">Edit Template</button>
-        <button id="closePreviewBtn" class="btn btn-secondary">Close</button>
-      </div>
-    </div>
-  </div>
-
-  <!-- Message Details Modal -->
-  <div id="messageDetailsModal" class="modal">
-    <div class="modal-content">
-      <h3>Message Details</h3>
-      <div class="message-details">
-        <div class="detail-item">
-          <span class="detail-label">Status:</span>
-          <span id="messageStatus" class="detail-value"></span>
-        </div>
-        <div class="detail-item">
-          <span class="detail-label">Template:</span>
-          <span id="messageTemplate" class="detail-value"></span>
-        </div>
-        <div class="detail-item">
-          <span class="detail-label">Sent At:</span>
-          <span id="messageSentAt" class="detail-value"></span>
-        </div>
-        <div class="detail-item">
-          <span class="detail-label">Response:</span>
-          <pre id="messageResponse" class="detail-value"></pre>
-        </div>
-      </div>
-      <div class="modal-actions">
-        <button id="retryMessageBtn" class="btn btn-primary">Retry Message</button>
-        <button id="closeDetailsBtn" class="btn btn-secondary">Close</button>
-=======
     <!-- Current Phase Info -->
     <div class="card mb-4">
       <div class="card-header">
@@ -248,7 +127,6 @@
             </div>
           <% }); %>
         </div>
->>>>>>> 19c308c7
       </div>
     </div>
   </div>
