<!DOCTYPE html>
<html lang="en">
<head>
  <meta charset="UTF-8">
  <meta name="viewport" content="width=device-width, initial-scale=1.0">
  <title>Depla Project Manager</title>
  <link href="https://cdn.jsdelivr.net/npm/bootstrap@5.3.0/dist/css/bootstrap.min.css" rel="stylesheet">
  <link rel="stylesheet" href="https://cdn.jsdelivr.net/npm/bootstrap-icons@1.10.0/font/bootstrap-icons.css">
<<<<<<< HEAD
  <style>
    .project-card {
      transition: transform 0.2s;
    }
    .project-card:hover {
      transform: translateY(-5px);
      box-shadow: 0 4px 8px rgba(0,0,0,0.1);
    }
    .add-project-card {
      height: 100%;
      display: flex;
      flex-direction: column;
      justify-content: center;
      align-items: center;
      cursor: pointer;
      border: 2px dashed #dee2e6;
    }
    .add-project-card:hover {
      background-color: #f8f9fa;
    }
  </style>
=======
  <link rel="stylesheet" href="/css/shared.css">
>>>>>>> 19c308c7
</head>
<body>
  <nav class="navbar navbar-expand-lg navbar-dark bg-dark">
    <div class="container">
      <a class="navbar-brand" href="/">Depla Project Manager</a>
      <button class="navbar-toggler" type="button" data-bs-toggle="collapse" data-bs-target="#navbarNav">
        <span class="navbar-toggler-icon"></span>
      </button>
      <div class="collapse navbar-collapse" id="navbarNav">
        <ul class="navbar-nav me-auto">
          <li class="nav-item">
            <a class="nav-link active" href="/">Dashboard</a>
          </li>
          <li class="nav-item">
            <a class="nav-link" href="/projects">Projects</a>
          </li>
          <li class="nav-item">
            <a class="nav-link" href="/settings">Settings</a>
          </li>
        </ul>
        <div class="dropdown">
          <button class="btn btn-outline-light dropdown-toggle" type="button" id="userDropdown" data-bs-toggle="dropdown">
            <i class="bi bi-person-circle"></i> User
          </button>
          <ul class="dropdown-menu dropdown-menu-end">
            <li><a class="dropdown-item" href="#">Profile</a></li>
            <li><a class="dropdown-item" href="#">Preferences</a></li>
            <li><hr class="dropdown-divider"></li>
            <li><a class="dropdown-item" href="#">Logout</a></li>
          </ul>
        </div>
      </div>
    </div>
  </nav>

  <div class="container mt-4">
    <div class="d-flex justify-content-between align-items-center mb-4">
      <h1>Projects</h1>
      <div>
<<<<<<< HEAD
        <button class="btn btn-primary" data-bs-toggle="modal" data-bs-target="#addProjectModal">
          <i class="bi bi-plus-lg"></i> New Project
        </button>
        <a href="/settings" class="btn btn-outline-secondary ms-2">
          <i class="bi bi-gear"></i> Settings
        </a>
=======
        <button class="btn btn-primary me-2" data-bs-toggle="modal" data-bs-target="#batchImportModal">
          <i class="bi bi-folder-plus"></i> Batch Import
        </button>
        <button class="btn btn-primary" data-bs-toggle="modal" data-bs-target="#addProjectModal">
          <i class="bi bi-plus-lg"></i> New Project
        </button>
>>>>>>> 19c308c7
      </div>
    </div>

    <div class="row row-cols-1 row-cols-md-2 row-cols-lg-3 g-4">
      <% projects.forEach(project => { %>
        <div class="col">
          <div class="card h-100 project-card">
            <div class="card-body">
<<<<<<< HEAD
              <h5 class="card-title"><%= project.config.name %></h5>
              <div class="badge <%= project.config.status === 'Complete' ? 'bg-success' : project.config.status === 'In Progress' ? 'bg-warning' : 'bg-primary' %> mb-2">
                <%= project.config.status %>
              </div>
              <p class="card-text">
                Steps: <%= project.config.completedSteps %>/<%= project.config.totalSteps %>
              </p>
              <div class="progress mb-3">
                <div class="progress-bar" role="progressbar" 
                     style="width: 50%" 
                     aria-valuenow="<%= project.config.completedSteps %>" 
                     aria-valuemin="0" 
                     aria-valuemax="<%= project.config.totalSteps %>">
=======
              <div class="d-flex justify-content-between align-items-start mb-2">
                <h5 class="card-title mb-0"><%= project.config.name %></h5>
                <div class="badge <%= project.config.initialized ? 'bg-success' : 'bg-warning' %>">
                  <%= project.config.initialized ? 'Initialized' : 'Not Initialized' %>
                </div>
              </div>
              
              <div class="template-status">
                <i class="bi bi-file-earmark-text"></i>
                Templates: <%= project.config.templateCount || 0 %> configured
              </div>

              <div class="mb-3">
                <small class="text-muted">Current Phase:</small>
                <div class="d-flex justify-content-between align-items-center">
                  <span><%= project.config.currentPhase || 'Not Started' %></span>
                  <span class="badge bg-info"><%= project.config.concurrentTasks || 0 %> tasks</span>
                </div>
              </div>

              <%- include('partials/phase-indicator') %>

              <div class="progress mb-3">
                <div class="progress-bar" role="progressbar" 
                     style="width: <%= (project.config.completedSteps / project.config.totalSteps) * 100 %>%" 
                     aria-valuenow="<%= project.config.completedSteps %>" 
                     aria-valuemin="0" 
                     aria-valuemax="<%= project.config.totalSteps %>">
                  <%= project.config.completedSteps %>/<%= project.config.totalSteps %>
>>>>>>> 19c308c7
                </div>
              </div>
            </div>
            <div class="card-footer bg-transparent border-top-0">
              <div class="d-flex justify-content-between">
                <a href="/projects/<%= project.config.name %>" class="btn btn-outline-primary">
                  <i class="bi bi-folder2-open"></i> Open
                </a>
<<<<<<< HEAD
                <% if (project.config.status === 'Complete') { %>
=======
                <% if (!project.config.initialized) { %>
                  <button class="btn btn-outline-success" onclick="initializeProject('<%= project.config.name %>')">
                    <i class="bi bi-box-arrow-in-down"></i> Initialize
                  </button>
                <% } else if (project.config.status === 'Complete') { %>
>>>>>>> 19c308c7
                  <button class="btn btn-outline-secondary">
                    <i class="bi bi-arrow-repeat"></i> Restart
                  </button>
                <% } else { %>
                  <a href="/projects/<%= project.config.name %>/messages" class="btn btn-outline-success">
<<<<<<< HEAD
                    <i class="bi bi-play-fill"></i> Start
=======
                    <i class="bi bi-play-fill"></i> Continue
>>>>>>> 19c308c7
                  </a>
                <% } %>
              </div>
            </div>
          </div>
        </div>
      <% }); %>
      
      <!-- Add Project Card -->
      <div class="col">
        <div class="card h-100 project-card add-project-card" data-bs-toggle="modal" data-bs-target="#addProjectModal">
          <div class="card-body text-center">
            <i class="bi bi-plus-circle" style="font-size: 3rem;"></i>
            <h5 class="card-title mt-3">Add Repository</h5>
          </div>
        </div>
      </div>
    </div>
  </div>

<<<<<<< HEAD
  <!-- Project Management Dashboard -->
  <div class="dashboard-container">
    <!-- Project Tabs Section -->
    <div class="project-tabs">
      <div class="tabs-header">
        <h2>Project Tabs</h2>
        <button id="addProjectBtn" class="btn btn-primary">Add Projects</button>
      </div>
      <div id="projectTabsContainer" class="tabs-container">
        <!-- Dynamic project tabs will be inserted here -->
      </div>
    </div>

    <!-- Project Configuration Section -->
    <div class="project-config">
      <div class="initialization-status">
        <h3>Project Status</h3>
        <div class="status-indicators">
          <div class="status-item">
            <span class="status-label">Initialization:</span>
            <span id="initStatus" class="status-value">Not Initialized</span>
            <button id="initializeBtn" class="btn btn-secondary">Initialize Project</button>
          </div>
          <div class="status-item">
            <span class="status-label">Current Phase:</span>
            <span id="currentPhase" class="status-value">Not Started</span>
          </div>
        </div>
      </div>

      <!-- Template Configuration -->
      <div class="template-config">
        <h3>Template Management</h3>
        <div class="template-controls">
          <select id="templateCategory" class="form-select">
            <option value="init">Initialization Templates</option>
            <option value="feature">Feature Development Templates</option>
            <option value="validation">Validation Templates</option>
            <option value="refinement">Refinement Templates</option>
          </select>
          <button id="addTemplateBtn" class="btn btn-secondary">Add Template</button>
          <button id="editTemplateBtn" class="btn btn-secondary">Edit Template</button>
        </div>
        <div id="templateList" class="template-list">
          <!-- Template items will be listed here -->
        </div>
      </div>

      <!-- Phase Configuration -->
      <div class="phase-config">
        <h3>Phase Management</h3>
        <div class="phase-controls">
          <button id="addPhaseBtn" class="btn btn-primary">Add Phase</button>
          <button id="reorderPhasesBtn" class="btn btn-secondary">Reorder Phases</button>
        </div>
        <div id="phaseList" class="phase-list">
          <!-- Phase items will be listed here -->
        </div>
      </div>
    </div>

    <!-- Concurrent Development Status -->
    <div class="concurrent-dev-status">
      <h3>Concurrent Development</h3>
      <div class="concurrent-stats">
        <div class="stat-item">
          <span class="stat-label">Active Features:</span>
          <span id="activeFeatures" class="stat-value">0</span>
        </div>
        <div class="stat-item">
          <span class="stat-label">Queued Actions:</span>
          <span id="queuedActions" class="stat-value">0</span>
        </div>
        <div class="stat-item">
          <span class="stat-label">Completed Features:</span>
          <span id="completedFeatures" class="stat-value">0</span>
        </div>
      </div>
    </div>
  </div>

=======
>>>>>>> 19c308c7
  <!-- Add Project Modal -->
  <div class="modal fade" id="addProjectModal" tabindex="-1">
    <div class="modal-dialog">
      <div class="modal-content">
        <div class="modal-header">
<<<<<<< HEAD
          <h5 class="modal-title">Add GitHub Project</h5>
          <button type="button" class="btn-close" data-bs-dismiss="modal"></button>
        </div>
        <div class="modal-body">
          <div class="mb-3">
            <label for="githubProjects" class="form-label">Select GitHub Repository</label>
            <select id="githubProjects" class="form-select" required>
              <option value="">Loading repositories...</option>
            </select>
          </div>
          <div class="mb-3">
            <label for="projectDescription" class="form-label">Project Description</label>
            <textarea id="projectDescription" class="form-control" rows="3" placeholder="Enter project description"></textarea>
          </div>
          <div class="mb-3">
            <label for="projectType" class="form-label">Project Type</label>
            <select id="projectType" class="form-select">
              <option value="node">Node.js</option>
              <option value="python">Python</option>
              <option value="react">React</option>
              <option value="other">Other</option>
            </select>
          </div>
        </div>
        <div class="modal-footer">
          <button type="button" class="btn btn-secondary" data-bs-dismiss="modal">Cancel</button>
          <button type="button" class="btn btn-primary" id="confirmAddProject">Add Project</button>
        </div>
=======
          <h5 class="modal-title">Add New Project</h5>
          <button type="button" class="btn-close" data-bs-dismiss="modal" aria-label="Close"></button>
        </div>
        <form action="/projects/add" method="POST">
          <div class="modal-body">
            <div class="mb-3">
              <label for="repoUrl" class="form-label">Repository URL</label>
              <input type="text" class="form-control" id="repoUrl" name="repoUrl" placeholder="https://github.com/username/repo.git" required>
            </div>
            <%- include('partials/template-selection', {prefix: ''}) %>
          </div>
          <div class="modal-footer">
            <button type="button" class="btn btn-secondary" data-bs-dismiss="modal">Cancel</button>
            <button type="submit" class="btn btn-primary">Add Project</button>
          </div>
        </form>
>>>>>>> 19c308c7
      </div>
    </div>
  </div>

<<<<<<< HEAD
  <!-- Phase Configuration Modal -->
  <div id="phaseConfigModal" class="modal">
    <div class="modal-content">
      <h3>Configure Phase</h3>
      <form id="phaseConfigForm">
        <div class="form-group">
          <label>Phase Name</label>
          <input type="text" id="phaseName" class="form-control" required>
        </div>
        <div class="form-group">
          <label>Template Selection</label>
          <select id="phaseTemplate" class="form-select" required>
            <!-- Templates will be populated here -->
          </select>
        </div>
        <div class="form-group">
          <label>Expected Output</label>
          <textarea id="phaseOutput" class="form-control" required></textarea>
        </div>
        <div class="form-group">
          <label>Code Analysis Required</label>
          <div class="toggle-switch">
            <input type="checkbox" id="codeAnalysis">
            <span class="toggle-label">Enable auto-merge if disabled</span>
          </div>
        </div>
        <div class="modal-actions">
          <button type="submit" class="btn btn-primary">Save Phase</button>
          <button type="button" class="btn btn-secondary" id="cancelPhaseConfig">Cancel</button>
        </div>
      </form>
=======
  <!-- Batch Import Modal -->
  <div class="modal fade" id="batchImportModal" tabindex="-1">
    <div class="modal-dialog">
      <div class="modal-content">
        <div class="modal-header">
          <h5 class="modal-title">Batch Import Projects</h5>
          <button type="button" class="btn-close" data-bs-dismiss="modal" aria-label="Close"></button>
        </div>
        <form action="/projects/batch-import" method="POST">
          <div class="modal-body">
            <div class="mb-3">
              <label for="githubUsername" class="form-label">GitHub Username/Organization</label>
              <input type="text" class="form-control" id="githubUsername" name="githubUsername" required>
            </div>
            <%- include('partials/template-selection', {prefix: 'batch'}) %>
          </div>
          <div class="modal-footer">
            <button type="button" class="btn btn-secondary" data-bs-dismiss="modal">Cancel</button>
            <button type="submit" class="btn btn-primary">Import Projects</button>
          </div>
        </form>
      </div>
>>>>>>> 19c308c7
    </div>
  </div>

  <script src="https://cdn.jsdelivr.net/npm/bootstrap@5.3.0/dist/js/bootstrap.bundle.min.js"></script>
  <script>
<<<<<<< HEAD
    // Fetch GitHub repositories when modal opens
    document.getElementById('addProjectModal').addEventListener('show.bs.modal', async () => {
      try {
        const response = await fetch('/api/github/repositories');
        const repos = await response.json();
        
        const select = document.getElementById('githubProjects');
        select.innerHTML = repos.map(repo => 
          `<option value="${repo.id}" data-url="${repo.url}">${repo.name}</option>`
        ).join('');
      } catch (error) {
        console.error('Failed to fetch repositories:', error);
        const select = document.getElementById('githubProjects');
        select.innerHTML = '<option value="">Error loading repositories</option>';
      }
    });

    // Handle project addition
    document.getElementById('confirmAddProject').addEventListener('click', async () => {
      const select = document.getElementById('githubProjects');
      const description = document.getElementById('projectDescription').value;
      const type = document.getElementById('projectType').value;
      
      const selectedOption = select.options[select.selectedIndex];
      if (!selectedOption.value) {
        alert('Please select a repository');
        return;
      }

      try {
        const response = await fetch('/api/projects', {
          method: 'POST',
          headers: {
            'Content-Type': 'application/json'
          },
          body: JSON.stringify({
            repositoryId: selectedOption.value,
            repositoryUrl: selectedOption.dataset.url,
            description,
            type
          })
        });

        if (!response.ok) {
          throw new Error('Failed to add project');
        }

        // Reload page to show new project
        window.location.reload();
      } catch (error) {
        console.error('Failed to add project:', error);
        alert('Failed to add project. Please try again.');
      }
    });
=======
    function initializeProject(projectName) {
      fetch(`/projects/${projectName}/initialize`, {
        method: 'POST'
      }).then(response => {
        if (response.ok) {
          window.location.reload();
        }
      });
    }
>>>>>>> 19c308c7
  </script>
</body>
</html><|MERGE_RESOLUTION|>--- conflicted
+++ resolved
@@ -6,31 +6,7 @@
   <title>Depla Project Manager</title>
   <link href="https://cdn.jsdelivr.net/npm/bootstrap@5.3.0/dist/css/bootstrap.min.css" rel="stylesheet">
   <link rel="stylesheet" href="https://cdn.jsdelivr.net/npm/bootstrap-icons@1.10.0/font/bootstrap-icons.css">
-<<<<<<< HEAD
-  <style>
-    .project-card {
-      transition: transform 0.2s;
-    }
-    .project-card:hover {
-      transform: translateY(-5px);
-      box-shadow: 0 4px 8px rgba(0,0,0,0.1);
-    }
-    .add-project-card {
-      height: 100%;
-      display: flex;
-      flex-direction: column;
-      justify-content: center;
-      align-items: center;
-      cursor: pointer;
-      border: 2px dashed #dee2e6;
-    }
-    .add-project-card:hover {
-      background-color: #f8f9fa;
-    }
-  </style>
-=======
   <link rel="stylesheet" href="/css/shared.css">
->>>>>>> 19c308c7
 </head>
 <body>
   <nav class="navbar navbar-expand-lg navbar-dark bg-dark">
@@ -70,21 +46,12 @@
     <div class="d-flex justify-content-between align-items-center mb-4">
       <h1>Projects</h1>
       <div>
-<<<<<<< HEAD
-        <button class="btn btn-primary" data-bs-toggle="modal" data-bs-target="#addProjectModal">
-          <i class="bi bi-plus-lg"></i> New Project
-        </button>
-        <a href="/settings" class="btn btn-outline-secondary ms-2">
-          <i class="bi bi-gear"></i> Settings
-        </a>
-=======
         <button class="btn btn-primary me-2" data-bs-toggle="modal" data-bs-target="#batchImportModal">
           <i class="bi bi-folder-plus"></i> Batch Import
         </button>
         <button class="btn btn-primary" data-bs-toggle="modal" data-bs-target="#addProjectModal">
           <i class="bi bi-plus-lg"></i> New Project
         </button>
->>>>>>> 19c308c7
       </div>
     </div>
 
@@ -93,21 +60,6 @@
         <div class="col">
           <div class="card h-100 project-card">
             <div class="card-body">
-<<<<<<< HEAD
-              <h5 class="card-title"><%= project.config.name %></h5>
-              <div class="badge <%= project.config.status === 'Complete' ? 'bg-success' : project.config.status === 'In Progress' ? 'bg-warning' : 'bg-primary' %> mb-2">
-                <%= project.config.status %>
-              </div>
-              <p class="card-text">
-                Steps: <%= project.config.completedSteps %>/<%= project.config.totalSteps %>
-              </p>
-              <div class="progress mb-3">
-                <div class="progress-bar" role="progressbar" 
-                     style="width: 50%" 
-                     aria-valuenow="<%= project.config.completedSteps %>" 
-                     aria-valuemin="0" 
-                     aria-valuemax="<%= project.config.totalSteps %>">
-=======
               <div class="d-flex justify-content-between align-items-start mb-2">
                 <h5 class="card-title mb-0"><%= project.config.name %></h5>
                 <div class="badge <%= project.config.initialized ? 'bg-success' : 'bg-warning' %>">
@@ -137,7 +89,6 @@
                      aria-valuemin="0" 
                      aria-valuemax="<%= project.config.totalSteps %>">
                   <%= project.config.completedSteps %>/<%= project.config.totalSteps %>
->>>>>>> 19c308c7
                 </div>
               </div>
             </div>
@@ -146,25 +97,17 @@
                 <a href="/projects/<%= project.config.name %>" class="btn btn-outline-primary">
                   <i class="bi bi-folder2-open"></i> Open
                 </a>
-<<<<<<< HEAD
-                <% if (project.config.status === 'Complete') { %>
-=======
                 <% if (!project.config.initialized) { %>
                   <button class="btn btn-outline-success" onclick="initializeProject('<%= project.config.name %>')">
                     <i class="bi bi-box-arrow-in-down"></i> Initialize
                   </button>
                 <% } else if (project.config.status === 'Complete') { %>
->>>>>>> 19c308c7
                   <button class="btn btn-outline-secondary">
                     <i class="bi bi-arrow-repeat"></i> Restart
                   </button>
                 <% } else { %>
                   <a href="/projects/<%= project.config.name %>/messages" class="btn btn-outline-success">
-<<<<<<< HEAD
-                    <i class="bi bi-play-fill"></i> Start
-=======
                     <i class="bi bi-play-fill"></i> Continue
->>>>>>> 19c308c7
                   </a>
                 <% } %>
               </div>
@@ -185,125 +128,11 @@
     </div>
   </div>
 
-<<<<<<< HEAD
-  <!-- Project Management Dashboard -->
-  <div class="dashboard-container">
-    <!-- Project Tabs Section -->
-    <div class="project-tabs">
-      <div class="tabs-header">
-        <h2>Project Tabs</h2>
-        <button id="addProjectBtn" class="btn btn-primary">Add Projects</button>
-      </div>
-      <div id="projectTabsContainer" class="tabs-container">
-        <!-- Dynamic project tabs will be inserted here -->
-      </div>
-    </div>
-
-    <!-- Project Configuration Section -->
-    <div class="project-config">
-      <div class="initialization-status">
-        <h3>Project Status</h3>
-        <div class="status-indicators">
-          <div class="status-item">
-            <span class="status-label">Initialization:</span>
-            <span id="initStatus" class="status-value">Not Initialized</span>
-            <button id="initializeBtn" class="btn btn-secondary">Initialize Project</button>
-          </div>
-          <div class="status-item">
-            <span class="status-label">Current Phase:</span>
-            <span id="currentPhase" class="status-value">Not Started</span>
-          </div>
-        </div>
-      </div>
-
-      <!-- Template Configuration -->
-      <div class="template-config">
-        <h3>Template Management</h3>
-        <div class="template-controls">
-          <select id="templateCategory" class="form-select">
-            <option value="init">Initialization Templates</option>
-            <option value="feature">Feature Development Templates</option>
-            <option value="validation">Validation Templates</option>
-            <option value="refinement">Refinement Templates</option>
-          </select>
-          <button id="addTemplateBtn" class="btn btn-secondary">Add Template</button>
-          <button id="editTemplateBtn" class="btn btn-secondary">Edit Template</button>
-        </div>
-        <div id="templateList" class="template-list">
-          <!-- Template items will be listed here -->
-        </div>
-      </div>
-
-      <!-- Phase Configuration -->
-      <div class="phase-config">
-        <h3>Phase Management</h3>
-        <div class="phase-controls">
-          <button id="addPhaseBtn" class="btn btn-primary">Add Phase</button>
-          <button id="reorderPhasesBtn" class="btn btn-secondary">Reorder Phases</button>
-        </div>
-        <div id="phaseList" class="phase-list">
-          <!-- Phase items will be listed here -->
-        </div>
-      </div>
-    </div>
-
-    <!-- Concurrent Development Status -->
-    <div class="concurrent-dev-status">
-      <h3>Concurrent Development</h3>
-      <div class="concurrent-stats">
-        <div class="stat-item">
-          <span class="stat-label">Active Features:</span>
-          <span id="activeFeatures" class="stat-value">0</span>
-        </div>
-        <div class="stat-item">
-          <span class="stat-label">Queued Actions:</span>
-          <span id="queuedActions" class="stat-value">0</span>
-        </div>
-        <div class="stat-item">
-          <span class="stat-label">Completed Features:</span>
-          <span id="completedFeatures" class="stat-value">0</span>
-        </div>
-      </div>
-    </div>
-  </div>
-
-=======
->>>>>>> 19c308c7
   <!-- Add Project Modal -->
   <div class="modal fade" id="addProjectModal" tabindex="-1">
     <div class="modal-dialog">
       <div class="modal-content">
         <div class="modal-header">
-<<<<<<< HEAD
-          <h5 class="modal-title">Add GitHub Project</h5>
-          <button type="button" class="btn-close" data-bs-dismiss="modal"></button>
-        </div>
-        <div class="modal-body">
-          <div class="mb-3">
-            <label for="githubProjects" class="form-label">Select GitHub Repository</label>
-            <select id="githubProjects" class="form-select" required>
-              <option value="">Loading repositories...</option>
-            </select>
-          </div>
-          <div class="mb-3">
-            <label for="projectDescription" class="form-label">Project Description</label>
-            <textarea id="projectDescription" class="form-control" rows="3" placeholder="Enter project description"></textarea>
-          </div>
-          <div class="mb-3">
-            <label for="projectType" class="form-label">Project Type</label>
-            <select id="projectType" class="form-select">
-              <option value="node">Node.js</option>
-              <option value="python">Python</option>
-              <option value="react">React</option>
-              <option value="other">Other</option>
-            </select>
-          </div>
-        </div>
-        <div class="modal-footer">
-          <button type="button" class="btn btn-secondary" data-bs-dismiss="modal">Cancel</button>
-          <button type="button" class="btn btn-primary" id="confirmAddProject">Add Project</button>
-        </div>
-=======
           <h5 class="modal-title">Add New Project</h5>
           <button type="button" class="btn-close" data-bs-dismiss="modal" aria-label="Close"></button>
         </div>
@@ -320,44 +149,10 @@
             <button type="submit" class="btn btn-primary">Add Project</button>
           </div>
         </form>
->>>>>>> 19c308c7
       </div>
     </div>
   </div>
 
-<<<<<<< HEAD
-  <!-- Phase Configuration Modal -->
-  <div id="phaseConfigModal" class="modal">
-    <div class="modal-content">
-      <h3>Configure Phase</h3>
-      <form id="phaseConfigForm">
-        <div class="form-group">
-          <label>Phase Name</label>
-          <input type="text" id="phaseName" class="form-control" required>
-        </div>
-        <div class="form-group">
-          <label>Template Selection</label>
-          <select id="phaseTemplate" class="form-select" required>
-            <!-- Templates will be populated here -->
-          </select>
-        </div>
-        <div class="form-group">
-          <label>Expected Output</label>
-          <textarea id="phaseOutput" class="form-control" required></textarea>
-        </div>
-        <div class="form-group">
-          <label>Code Analysis Required</label>
-          <div class="toggle-switch">
-            <input type="checkbox" id="codeAnalysis">
-            <span class="toggle-label">Enable auto-merge if disabled</span>
-          </div>
-        </div>
-        <div class="modal-actions">
-          <button type="submit" class="btn btn-primary">Save Phase</button>
-          <button type="button" class="btn btn-secondary" id="cancelPhaseConfig">Cancel</button>
-        </div>
-      </form>
-=======
   <!-- Batch Import Modal -->
   <div class="modal fade" id="batchImportModal" tabindex="-1">
     <div class="modal-dialog">
@@ -380,68 +175,11 @@
           </div>
         </form>
       </div>
->>>>>>> 19c308c7
     </div>
   </div>
 
   <script src="https://cdn.jsdelivr.net/npm/bootstrap@5.3.0/dist/js/bootstrap.bundle.min.js"></script>
   <script>
-<<<<<<< HEAD
-    // Fetch GitHub repositories when modal opens
-    document.getElementById('addProjectModal').addEventListener('show.bs.modal', async () => {
-      try {
-        const response = await fetch('/api/github/repositories');
-        const repos = await response.json();
-        
-        const select = document.getElementById('githubProjects');
-        select.innerHTML = repos.map(repo => 
-          `<option value="${repo.id}" data-url="${repo.url}">${repo.name}</option>`
-        ).join('');
-      } catch (error) {
-        console.error('Failed to fetch repositories:', error);
-        const select = document.getElementById('githubProjects');
-        select.innerHTML = '<option value="">Error loading repositories</option>';
-      }
-    });
-
-    // Handle project addition
-    document.getElementById('confirmAddProject').addEventListener('click', async () => {
-      const select = document.getElementById('githubProjects');
-      const description = document.getElementById('projectDescription').value;
-      const type = document.getElementById('projectType').value;
-      
-      const selectedOption = select.options[select.selectedIndex];
-      if (!selectedOption.value) {
-        alert('Please select a repository');
-        return;
-      }
-
-      try {
-        const response = await fetch('/api/projects', {
-          method: 'POST',
-          headers: {
-            'Content-Type': 'application/json'
-          },
-          body: JSON.stringify({
-            repositoryId: selectedOption.value,
-            repositoryUrl: selectedOption.dataset.url,
-            description,
-            type
-          })
-        });
-
-        if (!response.ok) {
-          throw new Error('Failed to add project');
-        }
-
-        // Reload page to show new project
-        window.location.reload();
-      } catch (error) {
-        console.error('Failed to add project:', error);
-        alert('Failed to add project. Please try again.');
-      }
-    });
-=======
     function initializeProject(projectName) {
       fetch(`/projects/${projectName}/initialize`, {
         method: 'POST'
@@ -451,7 +189,6 @@
         }
       });
     }
->>>>>>> 19c308c7
   </script>
 </body>
 </html>